--- conflicted
+++ resolved
@@ -19,12 +19,7 @@
     std::chrono::nanoseconds duration; //!< Requested quantum duration
 };
 
-<<<<<<< HEAD
 enum class QuantumRequestStatus : uint8_t
-=======
-
-enum class QuantumRequestStatus
->>>>>>> 9e8b2465
 {
     Invalid, //!< Conversion Error
     Granted, //!< Request was granted.
@@ -54,18 +49,11 @@
 
 struct ParticipantCommand
 {
-<<<<<<< HEAD
+    //! The different kinds of a ParticipantCommand
     enum class Kind : uint8_t {
-        Invalid,
-        Initialize,
-        ReInitialize
-=======
-    //! The different kinds of a ParticipantCommand
-    enum class Kind {
         Invalid, //!< An invalid command
         Initialize, //!< The initialize command
         ReInitialize //!< The re-inizialize command
->>>>>>> 9e8b2465
     };
 
     ParticipantId participant; //!< The specific participant that receives this command.
@@ -74,48 +62,20 @@
 
 struct SystemCommand
 {
-<<<<<<< HEAD
+    //! The different kinds of a SystemCommand
     enum class Kind : uint8_t {
-        Invalid,
-        Run,
-        Stop,
-        Shutdown,
-        PrepareColdswap,
-        ExecuteColdswap
-=======
-    //! The different kinds of a SystemCommand
-    enum class Kind {
         Invalid, //!< An invalid command
         Run, //!< The run command
         Stop, //!< The stop command
         Shutdown, //!< The shutdown command
         PrepareColdswap, //!< The prepare coldswap command
         ExecuteColdswap //!< The execute coldswap command
->>>>>>> 9e8b2465
     };
 
     Kind kind; //!< The kind of system command that is sent.
 };
 
-<<<<<<< HEAD
-enum class ParticipantState : uint8_t{
-    Invalid,
-    Idle,
-    Initializing,
-    Initialized,
-    Running,
-    Paused,
-    Stopping,
-    Stopped,
-    ColdswapPrepare,
-    ColdswapReady,
-    ColdswapShutdown,
-    ColdswapIgnored,
-    Error,
-    ShuttingDown,
-    Shutdown
-=======
-enum class ParticipantState {
+enum class ParticipantState : uint8_t {
     Invalid, //!< An invalid participant state
     Idle, //!< The idle state
     Initializing, //!< The initializing state
@@ -131,7 +91,6 @@
     Error, //!< The error state
     ShuttingDown, //!< The ShuttingDown state
     Shutdown //!< The shutdown state
->>>>>>> 9e8b2465
 };
 
 struct ParticipantStatus
@@ -143,25 +102,7 @@
     std::chrono::system_clock::time_point refreshTime; //!< The refresh time.
 };
 
-<<<<<<< HEAD
-enum class SystemState : uint8_t{
-    Invalid,
-    Idle,
-    Initializing,
-    Initialized,
-    Running,
-    Paused,
-    Stopping,
-    Stopped,
-    ColdswapPrepare,
-    ColdswapReady,
-    ColdswapPending,
-    ColdswapDone,
-    Error,
-    ShuttingDown,
-    Shutdown
-=======
-enum class SystemState {
+enum class SystemState : uint8_t {
     Invalid, //!< An invalid system state
     Idle, //!< The idle state
     Initializing, //!< The initializing state
@@ -177,7 +118,6 @@
     Error, //!< The error state
     ShuttingDown, //!< The ShuttingDown state
     Shutdown //!< The shutdown state
->>>>>>> 9e8b2465
 };
 
 
