add_library(IbMwComAdapter STATIC
    ComAdapter.hpp
    ComAdapter_impl.hpp
    ComAdapter.cpp
    IComAdapter_internal.hpp
    CreateComAdapter.hpp
    CreateComAdapter.cpp
)

target_link_libraries(IbMwComAdapter
    PUBLIC  IbInterface
    PUBLIC  IbMwLogging
    PUBLIC  IbMwFastRtps
<<<<<<< HEAD
    PUBLIC  IbMwVAsio
    PRIVATE IbConfig
    PRIVATE IbUtil
    PRIVATE IbMwSync
    PRIVATE IbSimCan
    PRIVATE IbSimEthernet
    PRIVATE IbSimFlexRay
    PRIVATE IbSimLin
    PRIVATE IbSimIO
    PRIVATE IbSimGenericMessage
=======
    PUBLIC  IbConfig
    PUBLIC  IbUtil
    PUBLIC  IbMwSync
    PUBLIC  IbSimCan
    PUBLIC  IbSimEthernet
    PUBLIC  IbSimFlexRay
    PUBLIC  IbSimLin
    PUBLIC  IbSimIO
    PUBLIC  IbSimGenericMessage
>>>>>>> 9e8b2465
)

target_include_directories(IbMwComAdapter
    PUBLIC .
)

if (MSVC)
    target_compile_options(IbMwComAdapter PRIVATE "/bigobj")
endif (MSVC)

add_vib_test(TestMwComAdapter SOURCES ComAdapterTest.cpp LIBS IbMwMock)<|MERGE_RESOLUTION|>--- conflicted
+++ resolved
@@ -11,18 +11,7 @@
     PUBLIC  IbInterface
     PUBLIC  IbMwLogging
     PUBLIC  IbMwFastRtps
-<<<<<<< HEAD
     PUBLIC  IbMwVAsio
-    PRIVATE IbConfig
-    PRIVATE IbUtil
-    PRIVATE IbMwSync
-    PRIVATE IbSimCan
-    PRIVATE IbSimEthernet
-    PRIVATE IbSimFlexRay
-    PRIVATE IbSimLin
-    PRIVATE IbSimIO
-    PRIVATE IbSimGenericMessage
-=======
     PUBLIC  IbConfig
     PUBLIC  IbUtil
     PUBLIC  IbMwSync
@@ -32,7 +21,6 @@
     PUBLIC  IbSimLin
     PUBLIC  IbSimIO
     PUBLIC  IbSimGenericMessage
->>>>>>> 9e8b2465
 )
 
 target_include_directories(IbMwComAdapter
