--- conflicted
+++ resolved
@@ -7,71 +7,17 @@
 #include <iostream>
 
 #include "ib/mw/IComAdapter.hpp"
-<<<<<<< HEAD
-=======
-#include "ib/mw/logging/spdlog.hpp"
+#include "ib/mw/logging/ILogger.hpp"
 #include "ib/sim/lin/string_utils.hpp"
->>>>>>> d6f76165
 
 namespace ib {
 namespace sim {
 namespace lin {
 
 namespace {
-<<<<<<< HEAD
-    constexpr LinId   GotosleepId{0x3c};
-    constexpr Payload GotosleepPayload{8, {0x0, 0xff, 0xff, 0xff, 0xff, 0xff, 0xff, 0xff}};
-}
-
-LinController::LinController(mw::IComAdapter* comAdapter)
-    : _comAdapter{comAdapter}
-    , _logger{comAdapter->GetLogger()}
-{
-}
-
-void LinController::SetMasterMode()
-{
-    if (_controllerMode == ControllerMode::Slave)
-    {
-        _logger->Warn("LinController::SetMasterMode() called for slave!");
-    }
-    _configuredControllerMode = ControllerMode::Master;
-    _controllerMode = ControllerMode::Master;
-
-    // enable this master to further play the slave role
-    ControllerConfig config{};
-    config.controllerMode = ControllerMode::Master;
-
-    auto&& linSlave = GetLinSlave(_endpointAddr);
-    linSlave.config = config;
-}
-
-void LinController::SetSlaveMode()
-{
-    if (_controllerMode == ControllerMode::Master)
-    {
-        _logger->Warn("LinController::SetSlaveMode() called for master!");
-    }
-
-    // set slave mode
-    _configuredControllerMode = ControllerMode::Slave;
-    _controllerMode = ControllerMode::Slave;
-
-    // announce this slave at the master
-    ControllerConfig config{};
-    config.controllerMode = _controllerMode;
-=======
->>>>>>> d6f76165
 
 inline auto ToFrameResponseMode(FrameResponseType responseType) -> FrameResponseMode
 {
-<<<<<<< HEAD
-    if (_configuredControllerMode == ControllerMode::Inactive)
-    {
-        std::string errorMsg{"LinController:SetSleepMode() must not be called before SetMasterMode() or SetSlaveMode()"};
-        _logger->Error(errorMsg);
-        throw std::runtime_error{errorMsg};
-=======
     switch (responseType) {
     case FrameResponseType::MasterResponse:
         return FrameResponseMode::TxUnconditional;
@@ -79,7 +25,6 @@
         return FrameResponseMode::Rx;
     case FrameResponseType::SlaveToSlave:
         return FrameResponseMode::Unused;
->>>>>>> d6f76165
     }
     return FrameResponseMode::Unused;
 };
@@ -88,11 +33,6 @@
 {
     switch (status)
     {
-<<<<<<< HEAD
-        std::string errorMsg{"LinController:SetOperationalMode() must only be called when controller is in sleep mode"};
-        _logger->Error(errorMsg);
-        throw std::runtime_error{errorMsg};
-=======
     case FrameStatus::LIN_RX_BUSY:
         return FrameStatus::LIN_TX_BUSY;
     case FrameStatus::LIN_RX_ERROR:
@@ -103,7 +43,6 @@
         return FrameStatus::LIN_TX_OK;
     default:
         return status;
->>>>>>> d6f76165
     }
 }
 
@@ -112,34 +51,7 @@
 {
     for (auto& callback : callbacks)
     {
-<<<<<<< HEAD
-        auto linId = responseConfig.linId;
-        if (linId >= linSlave.responses.size())
-        {
-            // FIXME@fmt:
-            //_logger->Warn(
-            //    "LinController received SlaveConfiguration from {{{}, {}}} for invalid LIN ID {}",
-            //    from.participant,
-            //    from.endpoint,
-            //    linId);
-            return;
-        }
-
-        if (responseConfig.payloadLength > 8)
-        {
-            // FIXME@fmt:
-            //_logger->Warn(
-            //    "LinController received SlaveResponseConfig with payload length {} from {{{}, {}}}",
-            //    static_cast<unsigned int>(responseConfig.payloadLength),
-            //    from.participant,
-            //    from.endpoint);
-            continue;
-        }
-
-        static_cast<SlaveResponseConfig&>(linSlave.responses[linId]) = responseConfig;
-=======
         callback(args...);
->>>>>>> d6f76165
     }
 }
 
@@ -149,22 +61,6 @@
     : _comAdapter{comAdapter}
     , _logger{comAdapter->GetLogger()}
 {
-<<<<<<< HEAD
-    if (checksumModel == ChecksumModel::Undefined)
-    {
-        std::string warnMsg("LinController::SetResponseWithChecksum() was called with ChecksumModel::Undefined, which does NOT alter the checksum model");
-        _logger->Warn(warnMsg);
-    }
-
-    SlaveResponse response;
-    response.linId = linId;
-    response.payload = payload;
-    response.checksumModel = checksumModel;
-
-    SetSlaveResponseImpl(_endpointAddr, response);
-    SendIbMessage(response);
-=======
->>>>>>> d6f76165
 }
 
 void LinController::Init(ControllerConfig config)
@@ -172,7 +68,7 @@
     auto& node = GetLinNode(_endpointAddr);
     node.controllerMode = config.controllerMode;
     node.controllerStatus = ControllerStatus::Operational;
-    node.UpdateResponses(config.frameResponses);
+    node.UpdateResponses(config.frameResponses, _logger);
 
     _controllerMode = config.controllerMode;
     _controllerStatus = ControllerStatus::Operational;
@@ -181,57 +77,22 @@
 
 auto LinController::Status() const noexcept -> ControllerStatus
 {
-<<<<<<< HEAD
-    if (_controllerMode != ControllerMode::Sleep)
-    {
-        std::string errorMsg{"LinController::SendWakeupRequest() must only be called in sleep mode!"};
-        _logger->Error(errorMsg);
-        throw std::logic_error{errorMsg};
-    }
-
-    SendIbMessage(WakeupRequest{});
-=======
     return _controllerStatus;
->>>>>>> d6f76165
 }
 
 void LinController::SendFrame(Frame frame, FrameResponseType responseType)
 {
-<<<<<<< HEAD
-    if (_controllerMode != ControllerMode::Master)
-    {
-        std::string errorMsg{"LinController::SendMessage() must only be called in master mode!"};
-        _logger->Error(errorMsg);
-        throw std::logic_error{errorMsg};
-    }
-
-    auto msgCopy{msg};
-
-    msgCopy.status = MessageStatus::TxSuccess;
-
-    SendIbMessage(msgCopy);
-
-    // We always indicate that the Frame has been transmitted successfully, i.e., there are no conflicts.
-    CallHandlers(MessageStatus::TxSuccess);
-=======
     SetFrameResponse(frame, ToFrameResponseMode(responseType));
     SendFrameHeader(frame.id);
->>>>>>> d6f76165
 }
 
 void LinController::SendFrameHeader(LinIdT linId)
 {
     if (_controllerMode != ControllerMode::Master)
     {
-<<<<<<< HEAD
-        std::string errorMsg{"LinController::RequestMessage() must only be called in master mode!"};
+        std::string errorMsg{"LinController::SendFrameHeader() must only be called in master mode!"};
         _logger->Error(errorMsg);
-        throw std::logic_error{errorMsg};
-=======
-        std::string errorMsg{"LinController::SendFrameHeader() must only be called in master mode!"};
-        _logger->error(errorMsg);
         throw std::runtime_error{errorMsg};
->>>>>>> d6f76165
     }
 
     // we answer the call immediately based on the cached responses
@@ -294,7 +155,7 @@
 void LinController::SetFrameResponses(std::vector<FrameResponse> responses)
 {
     auto& node = GetLinNode(_endpointAddr);
-    node.UpdateResponses(responses);
+    node.UpdateResponses(responses, _logger);
 
     FrameResponseUpdate frameResponseUpdate;
     frameResponseUpdate.frameResponses = std::move(responses);
@@ -305,13 +166,8 @@
 {
     if (_controllerMode != ControllerMode::Master)
     {
-<<<<<<< HEAD
-        std::string errorMsg{"LinController::SendGoToSleep() must only be called in master mode!"};
+        std::string errorMsg{"LinController::GoToSleep() must only be called in master mode!"};
         _logger->Error(errorMsg);
-=======
-        std::string errorMsg{"LinController::GoToSleep() must only be called in master mode!"};
-        _logger->error(errorMsg);
->>>>>>> d6f76165
         throw std::logic_error{errorMsg};
     }
 
@@ -368,45 +224,27 @@
 
     if (frame.dataLength > 8)
     {
-<<<<<<< HEAD
-        // FIXME@fmt:
-        //_logger->warn(
-        //    "LinController received LinMessage with payload length {} from {{{}, {}}}",
-        //    static_cast<unsigned int>(msg.payload.size),
-        //    from.participant,
-        //    from.endpoint);
-=======
-        _logger->warn(
+        _logger->Warn(
             "LinController received transmission with payload length {} from {{{}, {}}}",
             static_cast<unsigned int>(frame.dataLength),
             from.participant,
             from.endpoint);
->>>>>>> d6f76165
         return;
     }
 
     if (frame.id >= 64)
     {
-<<<<<<< HEAD
-        // FIXME@fmt:
-        //_logger->warn(
-        //    "LinController received LinMessage with lin ID {} from {{{}, {}}}",
-        //    msg.linId,
-        //    from.participant,
-        //    from.endpoint);
-=======
-        _logger->warn(
+        _logger->Warn(
             "LinController received transmission with invalid LIN ID {} from {{{}, {}}}",
             frame.id,
             from.participant,
             from.endpoint);
->>>>>>> d6f76165
         return;
     }
 
     if (_controllerStatus != ControllerStatus::Operational)
     {
-        _logger->warn(
+        _logger->Warn(
             "LinController received transmission with LIN ID {} while controller is in {} mode. Message is ignored.",
             static_cast<unsigned int>(frame.id),
             to_string(_controllerStatus)
@@ -420,13 +258,9 @@
         return;
 
     case ControllerMode::Master:
-<<<<<<< HEAD
-        _logger->Warn("LinController in MasterMode received a LinMessage, probably originating from another master. This indicates an erroneous setup!");
-=======
-        _logger->warn("LinController in MasterMode received a transmission from {{{}, {}}}. This indicates an erroneous setup as there should be only one LIN master!",
+        _logger->Warn("LinController in MasterMode received a transmission from {{{}, {}}}. This indicates an erroneous setup as there should be only one LIN master!",
             from.participant,
             from.endpoint);
->>>>>>> d6f76165
         //[[fallthrough]]
 
     case ControllerMode::Slave:
@@ -449,26 +283,12 @@
         {
             if (frame.data != GoToSleepFrame().data)
             {
-<<<<<<< HEAD
-                _logger->Warn("LinController received diagnostic message with unsupported payload");
+                _logger->Warn("LinController received diagnostic frame, which does not match expected GoToSleep payload");
             }
+
+            CallHandlers(_goToSleepHandler, this);
         }
         return;
-   
-    case ControllerMode::Sleep:
-        // FIXME@fmt: _logger->warn("LinController received LIN Message with id={} while controller is in sleep mode. Message is ignored.", static_cast<unsigned int>(msg.linId));
-        return;
-
-    default:
-        _logger->Warn("Unhandled ControllerMode in LinController::ReceiveIbMessage(..., LinMessage)");
-=======
-                _logger->warn("LinController received diagnostic frame, which does not match expected GoToSleep payload");
-            }
-
-            CallHandlers(_goToSleepHandler, this);
-        }
->>>>>>> d6f76165
-        return;
     }
 }
 
@@ -480,24 +300,13 @@
 
 void LinController::ReceiveIbMessage(mw::EndpointAddress from, const ControllerConfig& msg)
 {
-<<<<<<< HEAD
-    if (from == _endpointAddr)
-        return;
-
-    if (msg.controllerMode == ControllerMode::Master)
-    {
-        _logger->Warn("LinController received ControllerConfig with master mode, which will be ignored");
-        return;
-    }
-=======
     if (from == _endpointAddr) return;
->>>>>>> d6f76165
 
     auto& linNode = GetLinNode(from);
 
     linNode.controllerMode = msg.controllerMode;
     linNode.controllerStatus = ControllerStatus::Operational;
-    linNode.UpdateResponses(msg.frameResponses);
+    linNode.UpdateResponses(msg.frameResponses, _logger);
 
     for (auto& response : msg.frameResponses)
     {
@@ -515,24 +324,10 @@
 
 void LinController::ReceiveIbMessage(mw::EndpointAddress from, const FrameResponseUpdate& msg)
 {
-<<<<<<< HEAD
-    auto&& linSlave = GetLinSlave(from);
-    if (msg.linId >= linSlave.responses.size())
-    {
-        // FIXME@fmt:
-        //_logger->warn(
-        //    "LinController received SlaveResponse configuration from {{{}, {}}} for invalid LIN ID {}",
-        //    from.participant,
-        //    from.endpoint,
-        //    msg.linId);
-        return;
-    }
-=======
     if (from == _endpointAddr) return;
->>>>>>> d6f76165
 
     auto& linNode = GetLinNode(from);
-    linNode.UpdateResponses(msg.frameResponses);
+    linNode.UpdateResponses(msg.frameResponses, _logger);
 
     for (auto& response : msg.frameResponses)
     {
@@ -555,13 +350,13 @@
     if (_controllerMode == ControllerMode::Inactive)
     {
         std::string errorMsg{"LinController::Wakeup()/Sleep() must not be called before LinController::Init()"};
-        _logger->error(errorMsg);
+        _logger->Error(errorMsg);
         throw std::runtime_error{errorMsg};
     }
 
     if (_controllerStatus == status)
     {
-        spdlog::warn("LinController::SetControllerStatus() - controller is already in {} mode.", to_string(status));
+        _logger->Warn("LinController::SetControllerStatus() - controller is already in {} mode.", to_string(status));
     }
 
     _controllerStatus = status;
@@ -598,14 +393,14 @@
 // ================================================================================
 //  LinController::LinNode
 // ================================================================================
-void LinController::LinNode::UpdateResponses(std::vector<FrameResponse> responses_)
+void LinController::LinNode::UpdateResponses(std::vector<FrameResponse> responses_, mw::logging::ILogger* logger)
 {
     for (auto&& response : responses_)
     {
         auto linId = response.frame.id;
         if (linId >= responses.size())
         {
-            spdlog::warn("Ignoring FrameResponse update for linId={}", static_cast<uint16_t>(linId));
+            logger->Warn("Ignoring FrameResponse update for linId={}", static_cast<uint16_t>(linId));
             continue;
         }
         responses[linId] = std::move(response);
